--- conflicted
+++ resolved
@@ -1,15 +1,5 @@
 {
     "most_recent_poll": {
-<<<<<<< HEAD
-        "date": "02 July 2025",
-        "pollster": "Find Out Now",
-        "sample_size": 2604,
-        "labour": 22.0,
-        "conservative": 16.0,
-        "reform": 30.0,
-        "libdem": 15.0,
-        "greens": 11.0,
-=======
         "date": "03 July 2025",
         "pollster": "More in Common[3]",
         "sample_size": 2532,
@@ -18,36 +8,22 @@
         "reform": 29.0,
         "libdem": 12.0,
         "greens": 9.0,
->>>>>>> 879c72bb
         "snp": 3.0,
         "others": 3.0
     },
     "latest_polls": {
-<<<<<<< HEAD
-        "Lab": 22.0,
-        "Con": 16.0,
-        "Ref": 30.0,
-        "LD": 15.0,
-        "Greens": 11.0,
-=======
         "Lab": 24.0,
         "Con": 19.0,
         "Ref": 29.0,
         "LD": 12.0,
         "Greens": 9.0,
->>>>>>> 879c72bb
         "SNP": 3.0,
         "Others": 3.0
     },
     "averages": {
         "Lab": 24.4,
-<<<<<<< HEAD
-        "Con": 21.1,
-        "Ref": 26.3,
-=======
         "Con": 21.2,
         "Ref": 26.2,
->>>>>>> 879c72bb
         "LD": 13.1,
         "Greens": 8.8,
         "SNP": 2.7,
@@ -55,9 +31,6 @@
     },
     "recent_polls": [
         {
-<<<<<<< HEAD
-            "date": "02 July 2025",
-=======
             "date": "03 July 2025",
             "pollster": "More in Common[3]",
             "sample_size": 2532,
@@ -80,104 +53,6 @@
             "greens": 10.0,
             "snp": 3.0,
             "others": 2.0
-        },
-        {
-            "date": "29 June 2025",
-            "pollster": "Opinium",
-            "sample_size": 2050,
-            "labour": 25.0,
-            "conservative": 17.0,
-            "reform": 30.0,
-            "libdem": 12.0,
-            "greens": 9.0,
-            "snp": 2.0,
-            "others": 3.0
-        },
-        {
-            "date": "28 June 2025",
-            "pollster": "BMG Research",
-            "sample_size": 1617,
-            "labour": 27.0,
-            "conservative": 19.0,
-            "reform": 30.0,
-            "libdem": 12.0,
-            "greens": 7.0,
-            "snp": 2.0,
-            "others": 2.0
-        },
-        {
-            "date": "26 June 2025",
-            "pollster": "Techne",
-            "sample_size": 1628,
-            "labour": 23.0,
-            "conservative": 18.0,
-            "reform": 28.0,
-            "libdem": 16.0,
-            "greens": 8.0,
-            "snp": 3.0,
-            "others": 4.0
-        },
-        {
-            "date": "26 June 2025",
->>>>>>> 879c72bb
-            "pollster": "Find Out Now",
-            "sample_size": 2604,
-            "labour": 22.0,
-            "conservative": 16.0,
-            "reform": 30.0,
-            "libdem": 15.0,
-            "greens": 11.0,
-            "snp": 3.0,
-            "others": 3.0
-        },
-        {
-            "date": "30 June 2025",
-            "pollster": "Lord Ashcroft Polls*",
-            "sample_size": 5018,
-            "labour": 22.0,
-            "conservative": 21.0,
-            "reform": 27.0,
-            "libdem": 11.0,
-            "greens": 13.0,
-            "snp": 3.0,
-            "others": 3.0
-        },
-        {
-            "date": "30 June 2025",
-            "pollster": "More in Common",
-            "sample_size": 11282,
-            "labour": 22.0,
-            "conservative": 21.0,
-            "reform": 28.0,
-            "libdem": 15.0,
-            "greens": 8.0,
-            "snp": 3.0,
-            "others": "Not Supplied"
-        },
-        {
-            "date": "30 June 2025",
-            "pollster": "YouGov",
-            "sample_size": 2392,
-            "labour": 24.0,
-            "conservative": 17.0,
-            "reform": 26.0,
-            "libdem": 16.0,
-            "greens": 10.0,
-            "snp": 3.0,
-            "others": 2.0
-<<<<<<< HEAD
-        },
-        {
-            "date": "30 June 2025",
-            "pollster": "More in Common",
-            "sample_size": 2532,
-            "labour": 24.0,
-            "conservative": 19.0,
-            "reform": 29.0,
-            "libdem": 12.0,
-            "greens": 9.0,
-            "snp": 3.0,
-            "others": 3.0
         },
         {
             "date": "29 June 2025",
@@ -238,8 +113,54 @@
             "greens": 11.0,
             "snp": 3.0,
             "others": 2.0
-=======
->>>>>>> 879c72bb
+        },
+        {
+            "date": "24 June 2025",
+            "pollster": "YouGov",
+            "sample_size": 1794,
+            "labour": 23.0,
+            "conservative": 17.0,
+            "reform": 27.0,
+            "libdem": 16.0,
+            "greens": 10.0,
+            "snp": 3.0,
+            "others": 3.0
+        },
+        {
+            "date": "21 June 2025",
+            "pollster": "Ipsos",
+            "sample_size": 1810,
+            "labour": 25.0,
+            "conservative": 15.0,
+            "reform": 34.0,
+            "libdem": 11.0,
+            "greens": 9.0,
+            "snp": "Not Supplied",
+            "others": 6.0
+        },
+        {
+            "date": "18 June 2025",
+            "pollster": "Find Out Now",
+            "sample_size": 2628,
+            "labour": 23.0,
+            "conservative": 16.0,
+            "reform": 31.0,
+            "libdem": 12.0,
+            "greens": 11.0,
+            "snp": 3.0,
+            "others": 1.0
+        },
+        {
+            "date": "16 June 2025",
+            "pollster": "YouGov",
+            "sample_size": 2255,
+            "labour": 24.0,
+            "conservative": 17.0,
+            "reform": 27.0,
+            "libdem": 15.0,
+            "greens": 10.0,
+            "snp": 4.0,
+            "others": 2.0
         }
     ]
 }